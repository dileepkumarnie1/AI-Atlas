name: Pricing Audit Comment

on:
  pull_request:
    types: [opened, synchronize, reopened]
    paths:
      - 'public/tools.json'
      - 'data/pricing-overrides.json'
      - 'scripts/audit-pricing.mjs'

jobs:
  comment:
    runs-on: ubuntu-latest
    permissions:
      contents: read
      pull-requests: write
    steps:
      - name: Checkout
        uses: actions/checkout@v4
      - name: Setup Node
        uses: actions/setup-node@v4
        with:
          node-version: '20'
      - name: Install deps
        run: |
          if [ -f package-lock.json ]; then npm ci; else npm install; fi
      - name: Run audit (no fail)
        run: npm run audit:pricing
      - name: Build PR comment
        id: build
<<<<<<< HEAD
        run: |
          node -e "
          const fs=require('fs');
          const j=JSON.parse(fs.readFileSync('data/pricing-audit.json','utf8'));
          const anomalies=j.anomalies||[];
          const counts=j.counts||{};
          const lines=[];
          lines.push('### Pricing Audit Summary');
          lines.push('');
          lines.push('Counts:');
          Object.keys(counts).forEach(k=>lines.push('- ' + k + ': ' + counts[k]));
          lines.push('');
          if (anomalies.length){
            lines.push('Anomalies: ' + anomalies.length);
            const sample=anomalies.slice(0,10).map(a=>'- [' + a.section + '] ' + a.tool + ' — ' + a.reason + ' (' + (a.labels||[]).join(', ') + ')');
            lines.push(...sample);
            lines.push('');
            lines.push('Approve conflicts here: actions -> Pricing Approval');
          } else {
            lines.push('No anomalies detected.');
          }
          fs.writeFileSync(process.env.GITHUB_OUTPUT, 'body<<EOF\\n' + lines.join('\\n') + '\\nEOF\\n');
          "
=======
        uses: actions/github-script@v7
        with:
          script: |
            const fs = require('fs');
            const j = JSON.parse(fs.readFileSync('data/pricing-audit.json', 'utf8'));
            const anomalies = j.anomalies || [];
            const counts = j.counts || {};
            const lines = [];
            lines.push('### Pricing Audit Summary');
            lines.push('');
            lines.push('Counts:');
            Object.keys(counts).forEach(k => lines.push(`- ${k}: ${counts[k]}`));
            lines.push('');
            if (anomalies.length) {
              lines.push(`Anomalies: ${anomalies.length}`);
              const sample = anomalies.slice(0, 10).map(a => `- [${a.section}] ${a.tool} — ${a.reason} (${(a.labels || []).join(', ')})`);
              lines.push(...sample);
              lines.push('');
              lines.push('Approve conflicts here: actions -> Pricing Approval');
            } else {
              lines.push('No anomalies detected.');
            }
            const body = lines.join('\n');
            fs.appendFileSync(process.env.GITHUB_OUTPUT, `body<<EOF\n${body}\nEOF\n`, 'utf8');
>>>>>>> 1a3abe64
      - name: Comment on PR
        uses: marocchino/sticky-pull-request-comment@v2
        with:
          header: pricing-audit
          message: ${{ steps.build.outputs.body }}<|MERGE_RESOLUTION|>--- conflicted
+++ resolved
@@ -28,31 +28,6 @@
         run: npm run audit:pricing
       - name: Build PR comment
         id: build
-<<<<<<< HEAD
-        run: |
-          node -e "
-          const fs=require('fs');
-          const j=JSON.parse(fs.readFileSync('data/pricing-audit.json','utf8'));
-          const anomalies=j.anomalies||[];
-          const counts=j.counts||{};
-          const lines=[];
-          lines.push('### Pricing Audit Summary');
-          lines.push('');
-          lines.push('Counts:');
-          Object.keys(counts).forEach(k=>lines.push('- ' + k + ': ' + counts[k]));
-          lines.push('');
-          if (anomalies.length){
-            lines.push('Anomalies: ' + anomalies.length);
-            const sample=anomalies.slice(0,10).map(a=>'- [' + a.section + '] ' + a.tool + ' — ' + a.reason + ' (' + (a.labels||[]).join(', ') + ')');
-            lines.push(...sample);
-            lines.push('');
-            lines.push('Approve conflicts here: actions -> Pricing Approval');
-          } else {
-            lines.push('No anomalies detected.');
-          }
-          fs.writeFileSync(process.env.GITHUB_OUTPUT, 'body<<EOF\\n' + lines.join('\\n') + '\\nEOF\\n');
-          "
-=======
         uses: actions/github-script@v7
         with:
           script: |
@@ -77,7 +52,6 @@
             }
             const body = lines.join('\n');
             fs.appendFileSync(process.env.GITHUB_OUTPUT, `body<<EOF\n${body}\nEOF\n`, 'utf8');
->>>>>>> 1a3abe64
       - name: Comment on PR
         uses: marocchino/sticky-pull-request-comment@v2
         with:
